pub(crate) mod map;
pub(crate) mod number;
pub(crate) mod optional;
pub(crate) mod seq;
pub(crate) mod text;

use crate::{
    std::{
        borrow::Borrow,
        fmt,
        hash::{Hash, Hasher},
        ops::Deref,
    },
    Result, Stream, Value,
};

/**
A textual label for some value.
*/
#[derive(Clone)]
pub struct Label<'computed> {
    computed: &'computed str,
    value_static: Option<&'static str>,
}

impl<'computed> Label<'computed> {
    /**
    Create a new label from a static static value.

    For labels that can't satisfy the `'static` lifetime, use [`Label::computed`].
    */
    pub const fn new(label: &'static str) -> Self {
        Label {
            computed: label,
            value_static: Some(label),
        }
    }

    /**
    Create a new label from a string value.
    */
    pub const fn computed(label: &'computed str) -> Self {
        Label {
            computed: label,
            value_static: None,
        }
    }

    /**
    Get the value of the label as a string.
    */
    pub const fn get(&self) -> &'computed str {
        self.computed
    }

    /**
    Try get the value of the label as a static string.

    For labels that were created over computed data this method will return `None`.
    */
    pub const fn try_get_static(&self) -> Option<&'static str> {
        self.value_static
    }
}

impl<'a> Deref for Label<'a> {
    type Target = str;

    fn deref(&self) -> &Self::Target {
        self.computed
    }
}

impl<'a, 'b> PartialEq<Label<'b>> for Label<'a> {
    fn eq(&self, other: &Label<'b>) -> bool {
        self.computed == other.computed
    }
}

impl<'a> Eq for Label<'a> {}

impl<'a> Hash for Label<'a> {
    fn hash<H: Hasher>(&self, state: &mut H) {
        self.computed.hash(state)
    }
}

impl<'a> Borrow<str> for Label<'a> {
    fn borrow(&self) -> &str {
        self.computed
    }
}

impl<'a> fmt::Debug for Label<'a> {
    fn fmt(&self, f: &mut fmt::Formatter) -> fmt::Result {
        self.computed.fmt(f)
    }
}

/**
A canonical identifier for some value.

Ids used on enum variants must be unique within that enum.
Ids used on values outside of enums must be unique among all values.
*/
#[derive(Clone, Copy, Debug)]
pub struct Id {
    value: [u8; 16],
}

impl Id {
    /**
    Create an id.
    */
    pub const fn new(id: [u8; 16]) -> Self {
        Id { value: id }
    }

    /**
    Get the id as a 16 byte value.
    */
    pub const fn get(&self) -> [u8; 16] {
        self.value
    }
}

impl PartialEq for Id {
    fn eq(&self, other: &Self) -> bool {
        self.value == other.value
    }
}

impl Eq for Id {}

impl Hash for Id {
    fn hash<H: Hasher>(&self, state: &mut H) {
        self.value.hash(state)
    }
}

/**
A tag annotates a data type with an informational label and canonical id.

Data types with the same structure are not considered equal if they have different tag ids.
*/
<<<<<<< HEAD
#[derive(Clone, Copy, Debug)]
pub enum Tag<'a> {
=======
#[derive(Clone, Debug, PartialEq, Eq)]
pub enum Tag<'computed> {
>>>>>>> d753739d
    /**
    The type of the tagged value depends on its structure.

    The tag carries an optional informational label.
    This label isn't considered canonical, different types may have the same label.
    */
    Structural(Option<Label<'computed>>),
    /**
    The type of the tagged value depends on its structure and its id.

    The tag carries an optional informational label.
    The id carries a canonical identifier that separates the type of the tagged value from
    others that don't share the same id.
    */
    Identified(Id, Option<Label<'computed>>),
}

<<<<<<< HEAD
/**
Equality for tags is based purely on their ids. Labels are informational.
*/
impl<'a> PartialEq for Tag<'a> {
    fn eq(&self, other: &Self) -> bool {
        self.id() == other.id()
    }
}

impl<'a> Eq for Tag<'a> {}

/**
Tags are hashed based purely on their ids. Labels are informational.
*/
impl<'a> Hash for Tag<'a> {
    fn hash<H: Hasher>(&self, state: &mut H) {
        self.id().hash(state)
    }
}

impl<'a> Tag<'a> {
    pub fn id(&self) -> Option<Id> {
=======
impl<'computed> Tag<'computed> {
    pub fn id(&self) -> Option<&Id> {
>>>>>>> d753739d
        match self {
            Tag::Structural(_) => None,
            Tag::Identified(id, _) => Some(id),
        }
    }

    pub fn label(&self) -> Option<&Label<'computed>> {
        match self {
            Tag::Structural(label) => label.as_ref(),
            Tag::Identified(_, label) => label.as_ref(),
        }
    }

    pub fn split(self) -> (Option<Id>, Option<Label<'computed>>) {
        match self {
            Tag::Structural(label) => (None, label),
            Tag::Identified(id, label) => (Some(id), label),
        }
    }
}

impl Value for () {
    fn stream<'sval, S: Stream<'sval> + ?Sized>(&'sval self, stream: &mut S) -> Result {
        stream.unit()
    }

    fn is_dynamic(&self) -> bool {
        false
    }
}

impl Value for bool {
    fn stream<'sval, S: Stream<'sval> + ?Sized>(&'sval self, stream: &mut S) -> Result {
        stream.bool(*self)
    }

    fn is_dynamic(&self) -> bool {
        false
    }

    fn to_bool(&self) -> Option<bool> {
        Some(*self)
    }
}

pub(crate) fn bool_basic<'sval>(v: bool, stream: &mut (impl Stream<'sval> + ?Sized)) -> Result {
    if stream.is_text_based() {
        if v { "true" } else { "false" }.stream(stream)
    } else {
        if v { &1u8 } else { &0u8 }.stream(stream)
    }
}

#[cfg(test)]
mod tests {
    use super::*;
    use crate::std::collections::hash_map::DefaultHasher;

    #[test]
    fn tag_equality() {
        for (a, b) in [
            (
                Tag::Structural(None),
                Tag::Structural(Some(Label::new("a"))),
            ),
            (
                Tag::Identified(Id::new(1u128.to_le_bytes()), Some(Label::new("a"))),
                Tag::Identified(Id::new(1u128.to_le_bytes()), Some(Label::new("b"))),
            ),
        ] {
            assert_eq!(a, b);

            assert_eq!(
                {
                    let mut h = DefaultHasher::new();
                    a.hash(&mut h);
                    h.finish()
                },
                {
                    let mut h = DefaultHasher::new();
                    b.hash(&mut h);
                    h.finish()
                }
            );
        }
    }
}<|MERGE_RESOLUTION|>--- conflicted
+++ resolved
@@ -143,13 +143,8 @@
 
 Data types with the same structure are not considered equal if they have different tag ids.
 */
-<<<<<<< HEAD
-#[derive(Clone, Copy, Debug)]
-pub enum Tag<'a> {
-=======
-#[derive(Clone, Debug, PartialEq, Eq)]
+#[derive(Clone, Debug)]
 pub enum Tag<'computed> {
->>>>>>> d753739d
     /**
     The type of the tagged value depends on its structure.
 
@@ -167,33 +162,28 @@
     Identified(Id, Option<Label<'computed>>),
 }
 
-<<<<<<< HEAD
 /**
 Equality for tags is based purely on their ids. Labels are informational.
 */
-impl<'a> PartialEq for Tag<'a> {
+impl<'computed> PartialEq for Tag<'computed> {
     fn eq(&self, other: &Self) -> bool {
         self.id() == other.id()
     }
 }
 
-impl<'a> Eq for Tag<'a> {}
+impl<'computed> Eq for Tag<'computed> {}
 
 /**
 Tags are hashed based purely on their ids. Labels are informational.
 */
-impl<'a> Hash for Tag<'a> {
+impl<'computed> Hash for Tag<'computed> {
     fn hash<H: Hasher>(&self, state: &mut H) {
         self.id().hash(state)
     }
 }
 
-impl<'a> Tag<'a> {
-    pub fn id(&self) -> Option<Id> {
-=======
 impl<'computed> Tag<'computed> {
     pub fn id(&self) -> Option<&Id> {
->>>>>>> d753739d
         match self {
             Tag::Structural(_) => None,
             Tag::Identified(id, _) => Some(id),
@@ -245,39 +235,4 @@
     } else {
         if v { &1u8 } else { &0u8 }.stream(stream)
     }
-}
-
-#[cfg(test)]
-mod tests {
-    use super::*;
-    use crate::std::collections::hash_map::DefaultHasher;
-
-    #[test]
-    fn tag_equality() {
-        for (a, b) in [
-            (
-                Tag::Structural(None),
-                Tag::Structural(Some(Label::new("a"))),
-            ),
-            (
-                Tag::Identified(Id::new(1u128.to_le_bytes()), Some(Label::new("a"))),
-                Tag::Identified(Id::new(1u128.to_le_bytes()), Some(Label::new("b"))),
-            ),
-        ] {
-            assert_eq!(a, b);
-
-            assert_eq!(
-                {
-                    let mut h = DefaultHasher::new();
-                    a.hash(&mut h);
-                    h.finish()
-                },
-                {
-                    let mut h = DefaultHasher::new();
-                    b.hash(&mut h);
-                    h.finish()
-                }
-            );
-        }
-    }
 }