--- conflicted
+++ resolved
@@ -196,8 +196,6 @@
 # Ok(())
 # }
 ```
-<<<<<<< HEAD
-=======
 
 The presence of an [`Id`](../struct.Id.html) in the tag marks `A` as being a different kind of tuple as `Tuple`.
 When generating code, `sval` won't assign identifiers to types like `A` on its own. It's up to implementors to
@@ -211,7 +209,6 @@
     B(i32),
 }
 ```
->>>>>>> d753739d
 
 Ids on other values can be used to deduplicate them in schema-based formats.
 
